import * as vscode from 'vscode';
import { BrowserPreview } from './editorPreview/browserPreview';
import { Disposable } from './utils/dispose';
import { Server } from './server/serverManager';
import { INIT_PANEL_TITLE, HOST } from './utils/constants';
import { GetConfig, SETTINGS_SECTION_ID } from './utils/settingsUtil';
import {
	ServerStartedStatus,
	ServerTaskProvider,
} from './task/serverTaskProvider';
<<<<<<< HEAD
import { isFileInjectable } from './utils/utils';
=======
import { GetWorkspace } from './utils/utils';
>>>>>>> 9212c1fe

export interface serverMsg {
	method: string;
	url: string;
	status: number;
}
export class Manager extends Disposable {
	public currentPanel: BrowserPreview | undefined;
	private readonly _server: Server;
	private readonly _extensionUri: vscode.Uri;
	private _serverTaskProvider: ServerTaskProvider;
	private _serverPortNeedsUpdate = false;
	private _previewActive = false;
	private _currentTimeout: NodeJS.Timeout | undefined;

	// always leave off at previous port numbers to avoid retrying on many busy ports

	private get _serverPort() {
		return this._server.port;
	}
	private set _serverPort(portNum: number) {
		this._server.port = portNum;
	}
	private get _serverWSPort() {
		return this._server.ws_port;
	}
	private set _serverWSPort(portNum: number) {
		this._server.ws_port = portNum;
	}
	constructor(extensionUri: vscode.Uri) {
		super();
		this._extensionUri = extensionUri;

		const currentWorkspace = GetWorkspace();
		this._server = this._register(new Server(extensionUri, currentWorkspace));
		this._serverPort = GetConfig(extensionUri).portNum;
		this._serverWSPort = GetConfig(extensionUri).portNum + 1;

		this._serverTaskProvider = new ServerTaskProvider();
		this._register(
			vscode.tasks.registerTaskProvider(
				ServerTaskProvider.CustomBuildScriptType,
				this._serverTaskProvider
			)
		);

		this._register(
			this._server.onNewReqProcessed((e) => {
				this._serverTaskProvider.sendServerInfoToTerminal(e);
			})
		);

		this._register(
			this._serverTaskProvider.onRequestToOpenServer(() => {
				this.openServer(true);
			})
		);

		this._register(
			this._serverTaskProvider.onRequestToCloseServer(() => {
				if (this._previewActive) {
					this._serverTaskProvider.serverStop(false);
				} else {
					this.closeServer();
					this._serverTaskProvider.serverStop(true);
				}
			})
		);

		this._server.onFullyConnected((e) => {
			if (e.port) {
				this._serverTaskProvider.serverStarted(
					e.port,
					ServerStartedStatus.JUST_STARTED
				);
			}
		});

		this._server.onPortChange((e) => {
			if (this.currentPanel) {
				this._serverPort = e.port ?? this._serverPort;
				this._serverWSPort = e.ws_port ?? this._serverWSPort;
				this.currentPanel.updatePortNums(this._serverPort, this._serverWSPort);
			}
		});

		vscode.workspace.onDidChangeConfiguration((e) => {
			if (e.affectsConfiguration(SETTINGS_SECTION_ID)) {
				this._server.updateConfigurations();
				const newPortNum = GetConfig(this._extensionUri).portNum;
				if (newPortNum != this._serverPort) {
					if (!this._server.isRunning) {
						this._serverPort = GetConfig(this._extensionUri).portNum;
					} else {
						this._serverPortNeedsUpdate = true;
					}
				}
			}
		});
	}

	public createOrShowPreview(
		panel: vscode.WebviewPanel | undefined = undefined,
		file = '/'
	): void {
		const column = vscode.ViewColumn.Beside;

		// If we already have a panel, show it.
		if (this.currentPanel) {
			this.currentPanel.reveal(column, file);
			return;
		}

		if (!panel) {
			// Otherwise, create a new panel.
			panel = vscode.window.createWebviewPanel(
				BrowserPreview.viewType,
				INIT_PANEL_TITLE,
				column,
				{
					...getWebviewOptions(this._extensionUri),
					...getWebviewPanelOptions(),
				}
			);
		}
		const serverOn = this.openServer();

		if (!serverOn) {
			return;
		}
		this.startPreview(panel, file);
	}

	public showPreviewInBrowser(file = '/') {
		if (!this._serverTaskProvider.isRunning) {
			this._serverTaskProvider.extRunTask(
				GetConfig(this._extensionUri).browserPreviewLaunchServerLogging
			);
		}
		file = isFileInjectable(file) ? file : '/';
		const uri = vscode.Uri.parse(`http://${HOST}:${this._serverPort}${file}`);
		vscode.env.openExternal(uri);
	}

	public isPtyTerm(terminalName: string) {
		return this._serverTaskProvider.terminalName == terminalName;
	}

	public openServer(fromTask = false): boolean {
		if (!this._server.isRunning) {
			return this._server.openServer(this._serverPort);
		} else if (fromTask) {
			this._serverTaskProvider.serverStarted(
				this._serverPort,
				ServerStartedStatus.STARTED_BY_EMBEDDED_PREV
			);
		}

		return true;
	}

	// caller is reponsible for only calling this if nothing is using the server
	public closeServer(): void {
		if (this._server.isRunning) {
			this._server.closeServer();

			if (this.currentPanel) {
				this.currentPanel.close();
			}

			if (this._serverTaskProvider.isRunning) {
				this._serverTaskProvider.serverStop(true);
			}

			if (this._serverPortNeedsUpdate) {
				this._serverPort = GetConfig(this._extensionUri).portNum;
				this._serverPortNeedsUpdate = false;
			}
		}
	}

	private startPreview(panel: vscode.WebviewPanel, file: string) {

		if (this._currentTimeout) {
			clearTimeout(this._currentTimeout);
		}

		this.currentPanel = new BrowserPreview(
			panel,
			this._extensionUri,
			this._serverPort,
			this._serverWSPort,
			file
		);

		this._previewActive = true;

		this.currentPanel.onDispose(() => {
			this.currentPanel = undefined;
			const closeServerDelay = GetConfig(this._extensionUri).serverKeepAliveAfterEmbeddedPreviewClose;
			this._currentTimeout = setTimeout(() => {
				// set a delay to server shutdown to avoid bad performance from re-opening/closing server.
				if (this._server.isRunning && !this._serverTaskProvider.isRunning) {
					this.closeServer();
				}
				this._previewActive = false;
			}, Math.floor(closeServerDelay * 1000 * 60));

		});
	}

	dispose() {
		this._server.closeServer();
		super.dispose();
	}
}

export function getWebviewOptions(
	extensionUri: vscode.Uri
): vscode.WebviewOptions {
	return {
		// Enable javascript in the webview
		enableScripts: true,

		// And restrict the webview to only loading content from our extension's `media` directory.
		localResourceRoots: [
			vscode.Uri.joinPath(extensionUri, 'media'),
			vscode.Uri.joinPath(
				extensionUri,
				'node_modules',
				'vscode-codicons',
				'dist'
			),
		],
	};
}

export function getWebviewPanelOptions(): vscode.WebviewPanelOptions {
	return {
		retainContextWhenHidden: true,
	};
}
<|MERGE_RESOLUTION|>--- conflicted
+++ resolved
@@ -1,257 +1,253 @@
-import * as vscode from 'vscode';
-import { BrowserPreview } from './editorPreview/browserPreview';
-import { Disposable } from './utils/dispose';
-import { Server } from './server/serverManager';
-import { INIT_PANEL_TITLE, HOST } from './utils/constants';
-import { GetConfig, SETTINGS_SECTION_ID } from './utils/settingsUtil';
-import {
-	ServerStartedStatus,
-	ServerTaskProvider,
-} from './task/serverTaskProvider';
-<<<<<<< HEAD
-import { isFileInjectable } from './utils/utils';
-=======
-import { GetWorkspace } from './utils/utils';
->>>>>>> 9212c1fe
-
-export interface serverMsg {
-	method: string;
-	url: string;
-	status: number;
-}
-export class Manager extends Disposable {
-	public currentPanel: BrowserPreview | undefined;
-	private readonly _server: Server;
-	private readonly _extensionUri: vscode.Uri;
-	private _serverTaskProvider: ServerTaskProvider;
-	private _serverPortNeedsUpdate = false;
-	private _previewActive = false;
-	private _currentTimeout: NodeJS.Timeout | undefined;
-
-	// always leave off at previous port numbers to avoid retrying on many busy ports
-
-	private get _serverPort() {
-		return this._server.port;
-	}
-	private set _serverPort(portNum: number) {
-		this._server.port = portNum;
-	}
-	private get _serverWSPort() {
-		return this._server.ws_port;
-	}
-	private set _serverWSPort(portNum: number) {
-		this._server.ws_port = portNum;
-	}
-	constructor(extensionUri: vscode.Uri) {
-		super();
-		this._extensionUri = extensionUri;
-
-		const currentWorkspace = GetWorkspace();
-		this._server = this._register(new Server(extensionUri, currentWorkspace));
-		this._serverPort = GetConfig(extensionUri).portNum;
-		this._serverWSPort = GetConfig(extensionUri).portNum + 1;
-
-		this._serverTaskProvider = new ServerTaskProvider();
-		this._register(
-			vscode.tasks.registerTaskProvider(
-				ServerTaskProvider.CustomBuildScriptType,
-				this._serverTaskProvider
-			)
-		);
-
-		this._register(
-			this._server.onNewReqProcessed((e) => {
-				this._serverTaskProvider.sendServerInfoToTerminal(e);
-			})
-		);
-
-		this._register(
-			this._serverTaskProvider.onRequestToOpenServer(() => {
-				this.openServer(true);
-			})
-		);
-
-		this._register(
-			this._serverTaskProvider.onRequestToCloseServer(() => {
-				if (this._previewActive) {
-					this._serverTaskProvider.serverStop(false);
-				} else {
-					this.closeServer();
-					this._serverTaskProvider.serverStop(true);
-				}
-			})
-		);
-
-		this._server.onFullyConnected((e) => {
-			if (e.port) {
-				this._serverTaskProvider.serverStarted(
-					e.port,
-					ServerStartedStatus.JUST_STARTED
-				);
-			}
-		});
-
-		this._server.onPortChange((e) => {
-			if (this.currentPanel) {
-				this._serverPort = e.port ?? this._serverPort;
-				this._serverWSPort = e.ws_port ?? this._serverWSPort;
-				this.currentPanel.updatePortNums(this._serverPort, this._serverWSPort);
-			}
-		});
-
-		vscode.workspace.onDidChangeConfiguration((e) => {
-			if (e.affectsConfiguration(SETTINGS_SECTION_ID)) {
-				this._server.updateConfigurations();
-				const newPortNum = GetConfig(this._extensionUri).portNum;
-				if (newPortNum != this._serverPort) {
-					if (!this._server.isRunning) {
-						this._serverPort = GetConfig(this._extensionUri).portNum;
-					} else {
-						this._serverPortNeedsUpdate = true;
-					}
-				}
-			}
-		});
-	}
-
-	public createOrShowPreview(
-		panel: vscode.WebviewPanel | undefined = undefined,
-		file = '/'
-	): void {
-		const column = vscode.ViewColumn.Beside;
-
-		// If we already have a panel, show it.
-		if (this.currentPanel) {
-			this.currentPanel.reveal(column, file);
-			return;
-		}
-
-		if (!panel) {
-			// Otherwise, create a new panel.
-			panel = vscode.window.createWebviewPanel(
-				BrowserPreview.viewType,
-				INIT_PANEL_TITLE,
-				column,
-				{
-					...getWebviewOptions(this._extensionUri),
-					...getWebviewPanelOptions(),
-				}
-			);
-		}
-		const serverOn = this.openServer();
-
-		if (!serverOn) {
-			return;
-		}
-		this.startPreview(panel, file);
-	}
-
-	public showPreviewInBrowser(file = '/') {
-		if (!this._serverTaskProvider.isRunning) {
-			this._serverTaskProvider.extRunTask(
-				GetConfig(this._extensionUri).browserPreviewLaunchServerLogging
-			);
-		}
-		file = isFileInjectable(file) ? file : '/';
-		const uri = vscode.Uri.parse(`http://${HOST}:${this._serverPort}${file}`);
-		vscode.env.openExternal(uri);
-	}
-
-	public isPtyTerm(terminalName: string) {
-		return this._serverTaskProvider.terminalName == terminalName;
-	}
-
-	public openServer(fromTask = false): boolean {
-		if (!this._server.isRunning) {
-			return this._server.openServer(this._serverPort);
-		} else if (fromTask) {
-			this._serverTaskProvider.serverStarted(
-				this._serverPort,
-				ServerStartedStatus.STARTED_BY_EMBEDDED_PREV
-			);
-		}
-
-		return true;
-	}
-
-	// caller is reponsible for only calling this if nothing is using the server
-	public closeServer(): void {
-		if (this._server.isRunning) {
-			this._server.closeServer();
-
-			if (this.currentPanel) {
-				this.currentPanel.close();
-			}
-
-			if (this._serverTaskProvider.isRunning) {
-				this._serverTaskProvider.serverStop(true);
-			}
-
-			if (this._serverPortNeedsUpdate) {
-				this._serverPort = GetConfig(this._extensionUri).portNum;
-				this._serverPortNeedsUpdate = false;
-			}
-		}
-	}
-
-	private startPreview(panel: vscode.WebviewPanel, file: string) {
-
-		if (this._currentTimeout) {
-			clearTimeout(this._currentTimeout);
-		}
-
-		this.currentPanel = new BrowserPreview(
-			panel,
-			this._extensionUri,
-			this._serverPort,
-			this._serverWSPort,
-			file
-		);
-
-		this._previewActive = true;
-
-		this.currentPanel.onDispose(() => {
-			this.currentPanel = undefined;
-			const closeServerDelay = GetConfig(this._extensionUri).serverKeepAliveAfterEmbeddedPreviewClose;
-			this._currentTimeout = setTimeout(() => {
-				// set a delay to server shutdown to avoid bad performance from re-opening/closing server.
-				if (this._server.isRunning && !this._serverTaskProvider.isRunning) {
-					this.closeServer();
-				}
-				this._previewActive = false;
-			}, Math.floor(closeServerDelay * 1000 * 60));
-
-		});
-	}
-
-	dispose() {
-		this._server.closeServer();
-		super.dispose();
-	}
-}
-
-export function getWebviewOptions(
-	extensionUri: vscode.Uri
-): vscode.WebviewOptions {
-	return {
-		// Enable javascript in the webview
-		enableScripts: true,
-
-		// And restrict the webview to only loading content from our extension's `media` directory.
-		localResourceRoots: [
-			vscode.Uri.joinPath(extensionUri, 'media'),
-			vscode.Uri.joinPath(
-				extensionUri,
-				'node_modules',
-				'vscode-codicons',
-				'dist'
-			),
-		],
-	};
-}
-
-export function getWebviewPanelOptions(): vscode.WebviewPanelOptions {
-	return {
-		retainContextWhenHidden: true,
-	};
-}
+import * as vscode from 'vscode';
+import { BrowserPreview } from './editorPreview/browserPreview';
+import { Disposable } from './utils/dispose';
+import { Server } from './server/serverManager';
+import { INIT_PANEL_TITLE, HOST } from './utils/constants';
+import { GetConfig, SETTINGS_SECTION_ID } from './utils/settingsUtil';
+import {
+	ServerStartedStatus,
+	ServerTaskProvider,
+} from './task/serverTaskProvider';
+import { isFileInjectable, GetWorkspace } from './utils/utils';
+
+export interface serverMsg {
+	method: string;
+	url: string;
+	status: number;
+}
+export class Manager extends Disposable {
+	public currentPanel: BrowserPreview | undefined;
+	private readonly _server: Server;
+	private readonly _extensionUri: vscode.Uri;
+	private _serverTaskProvider: ServerTaskProvider;
+	private _serverPortNeedsUpdate = false;
+	private _previewActive = false;
+	private _currentTimeout: NodeJS.Timeout | undefined;
+
+	// always leave off at previous port numbers to avoid retrying on many busy ports
+
+	private get _serverPort() {
+		return this._server.port;
+	}
+	private set _serverPort(portNum: number) {
+		this._server.port = portNum;
+	}
+	private get _serverWSPort() {
+		return this._server.ws_port;
+	}
+	private set _serverWSPort(portNum: number) {
+		this._server.ws_port = portNum;
+	}
+	constructor(extensionUri: vscode.Uri) {
+		super();
+		this._extensionUri = extensionUri;
+
+		const currentWorkspace = GetWorkspace();
+		this._server = this._register(new Server(extensionUri, currentWorkspace));
+		this._serverPort = GetConfig(extensionUri).portNum;
+		this._serverWSPort = GetConfig(extensionUri).portNum + 1;
+
+		this._serverTaskProvider = new ServerTaskProvider();
+		this._register(
+			vscode.tasks.registerTaskProvider(
+				ServerTaskProvider.CustomBuildScriptType,
+				this._serverTaskProvider
+			)
+		);
+
+		this._register(
+			this._server.onNewReqProcessed((e) => {
+				this._serverTaskProvider.sendServerInfoToTerminal(e);
+			})
+		);
+
+		this._register(
+			this._serverTaskProvider.onRequestToOpenServer(() => {
+				this.openServer(true);
+			})
+		);
+
+		this._register(
+			this._serverTaskProvider.onRequestToCloseServer(() => {
+				if (this._previewActive) {
+					this._serverTaskProvider.serverStop(false);
+				} else {
+					this.closeServer();
+					this._serverTaskProvider.serverStop(true);
+				}
+			})
+		);
+
+		this._server.onFullyConnected((e) => {
+			if (e.port) {
+				this._serverTaskProvider.serverStarted(
+					e.port,
+					ServerStartedStatus.JUST_STARTED
+				);
+			}
+		});
+
+		this._server.onPortChange((e) => {
+			if (this.currentPanel) {
+				this._serverPort = e.port ?? this._serverPort;
+				this._serverWSPort = e.ws_port ?? this._serverWSPort;
+				this.currentPanel.updatePortNums(this._serverPort, this._serverWSPort);
+			}
+		});
+
+		vscode.workspace.onDidChangeConfiguration((e) => {
+			if (e.affectsConfiguration(SETTINGS_SECTION_ID)) {
+				this._server.updateConfigurations();
+				const newPortNum = GetConfig(this._extensionUri).portNum;
+				if (newPortNum != this._serverPort) {
+					if (!this._server.isRunning) {
+						this._serverPort = GetConfig(this._extensionUri).portNum;
+					} else {
+						this._serverPortNeedsUpdate = true;
+					}
+				}
+			}
+		});
+	}
+
+	public createOrShowPreview(
+		panel: vscode.WebviewPanel | undefined = undefined,
+		file = '/'
+	): void {
+		const column = vscode.ViewColumn.Beside;
+
+		// If we already have a panel, show it.
+		if (this.currentPanel) {
+			this.currentPanel.reveal(column, file);
+			return;
+		}
+
+		if (!panel) {
+			// Otherwise, create a new panel.
+			panel = vscode.window.createWebviewPanel(
+				BrowserPreview.viewType,
+				INIT_PANEL_TITLE,
+				column,
+				{
+					...getWebviewOptions(this._extensionUri),
+					...getWebviewPanelOptions(),
+				}
+			);
+		}
+		const serverOn = this.openServer();
+
+		if (!serverOn) {
+			return;
+		}
+		this.startPreview(panel, file);
+	}
+
+	public showPreviewInBrowser(file = '/') {
+		if (!this._serverTaskProvider.isRunning) {
+			this._serverTaskProvider.extRunTask(
+				GetConfig(this._extensionUri).browserPreviewLaunchServerLogging
+			);
+		}
+		file = isFileInjectable(file) ? file : '/';
+		const uri = vscode.Uri.parse(`http://${HOST}:${this._serverPort}${file}`);
+		vscode.env.openExternal(uri);
+	}
+
+	public isPtyTerm(terminalName: string) {
+		return this._serverTaskProvider.terminalName == terminalName;
+	}
+
+	public openServer(fromTask = false): boolean {
+		if (!this._server.isRunning) {
+			return this._server.openServer(this._serverPort);
+		} else if (fromTask) {
+			this._serverTaskProvider.serverStarted(
+				this._serverPort,
+				ServerStartedStatus.STARTED_BY_EMBEDDED_PREV
+			);
+		}
+
+		return true;
+	}
+
+	// caller is reponsible for only calling this if nothing is using the server
+	public closeServer(): void {
+		if (this._server.isRunning) {
+			this._server.closeServer();
+
+			if (this.currentPanel) {
+				this.currentPanel.close();
+			}
+
+			if (this._serverTaskProvider.isRunning) {
+				this._serverTaskProvider.serverStop(true);
+			}
+
+			if (this._serverPortNeedsUpdate) {
+				this._serverPort = GetConfig(this._extensionUri).portNum;
+				this._serverPortNeedsUpdate = false;
+			}
+		}
+	}
+
+	private startPreview(panel: vscode.WebviewPanel, file: string) {
+
+		if (this._currentTimeout) {
+			clearTimeout(this._currentTimeout);
+		}
+
+		this.currentPanel = new BrowserPreview(
+			panel,
+			this._extensionUri,
+			this._serverPort,
+			this._serverWSPort,
+			file
+		);
+
+		this._previewActive = true;
+
+		this.currentPanel.onDispose(() => {
+			this.currentPanel = undefined;
+			const closeServerDelay = GetConfig(this._extensionUri).serverKeepAliveAfterEmbeddedPreviewClose;
+			this._currentTimeout = setTimeout(() => {
+				// set a delay to server shutdown to avoid bad performance from re-opening/closing server.
+				if (this._server.isRunning && !this._serverTaskProvider.isRunning) {
+					this.closeServer();
+				}
+				this._previewActive = false;
+			}, Math.floor(closeServerDelay * 1000 * 60));
+
+		});
+	}
+
+	dispose() {
+		this._server.closeServer();
+		super.dispose();
+	}
+}
+
+export function getWebviewOptions(
+	extensionUri: vscode.Uri
+): vscode.WebviewOptions {
+	return {
+		// Enable javascript in the webview
+		enableScripts: true,
+
+		// And restrict the webview to only loading content from our extension's `media` directory.
+		localResourceRoots: [
+			vscode.Uri.joinPath(extensionUri, 'media'),
+			vscode.Uri.joinPath(
+				extensionUri,
+				'node_modules',
+				'vscode-codicons',
+				'dist'
+			),
+		],
+	};
+}
+
+export function getWebviewPanelOptions(): vscode.WebviewPanelOptions {
+	return {
+		retainContextWhenHidden: true,
+	};
+}